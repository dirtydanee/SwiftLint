--- conflicted
+++ resolved
@@ -1,11 +1,7 @@
 
 # Rules
 
-<<<<<<< HEAD
-* [Access Control Override Order](#access-control-override-order)
-=======
 * [AnyObject Protocol](#anyobject-protocol)
->>>>>>> 407d9a70
 * [Array Init](#array-init)
 * [Attributes](#attributes)
 * [Block Based KVO](#block-based-kvo)
@@ -172,15 +168,6 @@
 * [Yoda condition rule](#yoda-condition-rule)
 --------
 
-<<<<<<< HEAD
-## Access Control Override Order
-
-Identifier | Enabled by default | Supports autocorrection | Kind 
---- | --- | --- | ---
-`access_control_override_order` | Enabled | No | lint
-
-Access control property keywords should be followed by the override keyword.
-=======
 ## AnyObject Protocol
 
 Identifier | Enabled by default | Supports autocorrection | Kind | Analyzer | Minimum Swift Compiler Version
@@ -188,7 +175,6 @@
 `anyobject_protocol` | Disabled | Yes | lint | No | 4.1.0 
 
 Prefer using `AnyObject` over `class` for class-only protocols.
->>>>>>> 407d9a70
 
 ### Examples
 
@@ -196,141 +182,42 @@
 <summary>Non Triggering Examples</summary>
 
 ```swift
-<<<<<<< HEAD
-public override init()
-=======
 protocol SomeProtocol {}
->>>>>>> 407d9a70
-
-```
-
-```swift
-<<<<<<< HEAD
-internal override init()
-=======
+
+```
+
+```swift
 protocol SomeClassOnlyProtocol: AnyObject {}
->>>>>>> 407d9a70
-
-```
-
-```swift
-<<<<<<< HEAD
-private override init(){}
-=======
+
+```
+
+```swift
 protocol SomeClassOnlyProtocol: AnyObject, SomeInheritedProtocol {}
->>>>>>> 407d9a70
-
-```
-
-```swift
-<<<<<<< HEAD
-open override var foo: String
-
-```
-
-```swift
-public override var foo: String
-
-```
-
-```swift
-internal override var foo: String
-
-```
-
-```swift
-private override var foo: String
-
-```
-
-```swift
-open override func foo() -> String
-```
-
-```swift
-public override func foo() -> String
-```
-
-```swift
-internal override func foo() -> String
-```
-
-```swift
-private override func foo() -> String
-```
-
-=======
+
+```
+
+```swift
 @objc protocol SomeClassOnlyProtocol: AnyObject, SomeInheritedProtocol {}
 
 ```
 
->>>>>>> 407d9a70
 </details>
 <details>
 <summary>Triggering Examples</summary>
 
 ```swift
-<<<<<<< HEAD
-↓override public init()
-
-```
-
-```swift
-↓override internal init()
-
-```
-
-```swift
-↓override private init(){}
-
-```
-
-```swift
-↓override open var foo: String
-
-```
-
-```swift
-↓override public var foo: String
-=======
 protocol SomeClassOnlyProtocol: ↓class {}
->>>>>>> 407d9a70
-
-```
-
-```swift
-<<<<<<< HEAD
-↓override internal var foo: String
-=======
+
+```
+
+```swift
 protocol SomeClassOnlyProtocol: ↓class, SomeInheritedProtocol {}
->>>>>>> 407d9a70
-
-```
-
-```swift
-<<<<<<< HEAD
-↓override private var foo: String
-
-```
-
-```swift
-↓override open func foo() -> String
-```
-
-```swift
-↓override public func foo() -> String
-```
-
-```swift
-↓override internal func foo() -> String
-```
-
-```swift
-↓override private func foo() -> String
-=======
+
+```
+
+```swift
 @objc protocol SomeClassOnlyProtocol: ↓class, SomeInheritedProtocol {}
 
->>>>>>> 407d9a70
 ```
 
 </details>
